// @(#)root/roostats:$Id$
// Author: Kyle Cranmer, George Lewis 
/*************************************************************************
 * Copyright (C) 1995-2008, Rene Brun and Fons Rademakers.               *
 * All rights reserved.                                                  *
 *                                                                       *
 * For the licensing terms see $ROOTSYS/LICENSE.                         *
 * For the list of contributors see $ROOTSYS/README/CREDITS.             *
 *************************************************************************/

//////////////////////////////////////////////////////////////////////////////
//
// BEGIN_HTML
// Class RooBarlowBeestonLL implements the profile likelihood estimator for
// a given likelihood and set of parameters of interest. The value return by 
// RooBarlowBeestonLL is the input likelihood nll minimized w.r.t all nuisance parameters
// (which are all parameters except for those listed in the constructor) minus
// the -log(L) of the best fit. Note that this function is slow to evaluate
// as a MIGRAD minimization step is executed for each function evaluation
// END_HTML
//

#include <stdexcept>
#include <math.h>

#include "Riostream.h" 

#include "RooFit.h"
#include "RooStats/HistFactory/RooBarlowBeestonLL.h" 
#include "RooAbsReal.h" 
#include "RooAbsData.h" 
//#include "RooMinuit.h"
#include "RooMsgService.h"
#include "RooRealVar.h"
#include "RooMsgService.h"
#include "RooNLLVar.h"
#include "RooCustomizer.h"
#include "RooConstVar.h"
#include "TString.h"

#include "RooStats/RooStatsUtils.h"
#include "RooProdPdf.h"
#include "RooCategory.h"
#include "RooSimultaneous.h"
#include "RooArgList.h"
#include "RooAbsCategoryLValue.h"
#include "RooRealSumPdf.h"

#include "RooStats/HistFactory/ParamHistFunc.h"
#include "RooStats/HistFactory/HistFactoryModelUtils.h"

using namespace std ;

ClassImp(RooStats::HistFactory::RooBarlowBeestonLL) 


//_____________________________________________________________________________ 
 RooStats::HistFactory::RooBarlowBeestonLL::RooBarlowBeestonLL() : 
   RooAbsReal("RooBarlowBeestonLL","RooBarlowBeestonLL"), 
   _nll(), 
//   _obs("paramOfInterest","Parameters of interest",this), 
//  _par("nuisanceParam","Nuisance parameters",this,kFALSE,kFALSE),
  _pdf(NULL), _data(NULL)
{ 
  // this->_clientList.setHashTableSize(12007);
  // Default constructor 
  // Should only be used by proof. 
  //  _piter = _par.createIterator() ; 
  //  _oiter = _obs.createIterator() ; 
} 


//_____________________________________________________________________________
RooStats::HistFactory::RooBarlowBeestonLL::RooBarlowBeestonLL(const char *name, const char *title, 
				       RooAbsReal& nllIn /*, const RooArgSet& observables*/) :
  RooAbsReal(name,title), 
  _nll("input","-log(L) function",this,nllIn),
  //  _obs("paramOfInterest","Parameters of interest",this),
  //  _par("nuisanceParam","Nuisance parameters",this,kFALSE,kFALSE),
  _pdf(NULL), _data(NULL)
{ 
  //    this->_clientList.setHashTableSize(12007);
  // Constructor of profile likelihood given input likelihood nll w.r.t
  // the given set of variables. The input log likelihood is minimized w.r.t
  // to all other variables of the likelihood at each evaluation and the
  // value of the global log likelihood minimum is always subtracted.

  // Determine actual parameters and observables
  /*
  RooArgSet* actualObs = nllIn.getObservables(observables) ;
  RooArgSet* actualPars = nllIn.getParameters(observables) ;

  _obs.add(*actualObs) ;
  _par.add(*actualPars) ;

  delete actualObs ;
  delete actualPars ;

  _piter = _par.createIterator() ;
  _oiter = _obs.createIterator() ;
  */
} 



//_____________________________________________________________________________
RooStats::HistFactory::RooBarlowBeestonLL::RooBarlowBeestonLL(const RooBarlowBeestonLL& other, const char* name) :  
  RooAbsReal(other,name), 
  _nll("nll",this,other._nll),
  //  _obs("obs",this,other._obs),
  //  _par("par",this,other._par),
  _pdf(NULL), _data(NULL),
  _paramFixed(other._paramFixed)
{ 
  //    this->_clientList.setHashTableSize(12007);
  // Copy constructor

  //  _piter = _par.createIterator() ;
  //  _oiter = _obs.createIterator() ;

  // _paramAbsMin.addClone(other._paramAbsMin) ;
  // _obsAbsMin.addClone(other._obsAbsMin) ;
    
} 



//_____________________________________________________________________________
RooStats::HistFactory::RooBarlowBeestonLL::~RooBarlowBeestonLL()
{
  // Destructor

  // Delete instance of minuit if it was ever instantiated
  // if (_minuit) {
  //   delete _minuit ;
  // }

  
  //delete _piter ;
  //delete _oiter ;
}


//_____________________________________________________________________________
void RooStats::HistFactory::RooBarlowBeestonLL::BarlowCache::SetBinCenter() const {
  TIterator* iter = bin_center->createIterator() ;
  RooRealVar* var;
  while((var=(RooRealVar*)iter->Next())) {
    RooRealVar* target = (RooRealVar*) observables->find(var->GetName()) ;
    target->setVal(var->getVal()) ;
  }
  delete iter;
}


//_____________________________________________________________________________
void RooStats::HistFactory::RooBarlowBeestonLL::initializeBarlowCache() {

  bool verbose=false;

  if(!_data) {
    std::cout << "Error: Must initialize data before initializing cache" << std::endl;
    throw std::runtime_error("Uninitialized Data");    
  }
  if(!_pdf) {
    std::cout << "Error: Must initialize model pdf before initializing cache" << std::endl;
    throw std::runtime_error("Uninitialized model pdf");    
  }

  // Get the data bin values for all channels and bins
  std::map< std::string, std::vector<double> > ChannelBinDataMap;
  getDataValuesForObservables( ChannelBinDataMap, _data, _pdf );

  // Get a list of constraint terms
  RooArgList obsTerms;
  RooArgList constraints;
  RooArgSet* obsSet = _pdf->getObservables(*_data);
  FactorizeHistFactoryPdf(*obsSet, *_pdf, obsTerms, constraints);

  if( obsTerms.getSize() == 0 ) {
    std::cout << "Error: Found no observable terms with pdf: " << _pdf->GetName()
	      << " using dataset: " << _data->GetName() << std::endl;
    return;
  }
  if( constraints.getSize() == 0 ) {
    std::cout << "Error: Found no constraint terms with pdf: " << _pdf->GetName()
	      << " using dataset: " << _data->GetName() << std::endl;
    return;
  }

  /*
  // Get the channels for this pdf
  RooArgSet* channels = new RooArgSet();
  RooArgSet* channelsWithConstraints = new RooArgSet();
  getChannelsFromModel( _pdf, channels, channelsWithConstraints );
  */
  
  // Loop over the channels
  RooSimultaneous* simPdf = (RooSimultaneous*) _pdf;
  RooCategory* channelCat = (RooCategory*) (&simPdf->indexCat());
  TIterator* iter = channelCat->typeIterator() ;
  RooCatType* tt = NULL;
  while((tt=(RooCatType*) iter->Next())) {
    /*
      std::string ChannelName = tt->GetName();
      
      HHChannel_hh_edit
      
      TIterator* iter_channels = channelsWithConstraints->createIterator();
      RooAbsPdf* channelPdf=NULL;
      while(( channelPdf=(RooAbsPdf*)iter_channels->Next()  )) {
      
      std::string channel_name = RooStats::channelNameFromPdf( channelPdf );
    */

    // Warning: channel cat name is not necesarily the same name
    // as the pdf's (for example, if someone does edits)
    RooAbsPdf* channelPdf = simPdf->getPdf(tt->GetName());
    std::string channel_name = channelPdf->GetName();

    // First, we check if this channel uses Stat Uncertainties:
    RooArgList* gammas = new RooArgList();
    ParamHistFunc* param_func=NULL;
    bool hasStatUncert = getStatUncertaintyFromChannel( channelPdf, param_func, gammas );
    if( ! hasStatUncert ) {
      if(verbose) {
	std::cout << "Channel: " << channel_name
		  << " doesn't have statistical uncertainties"
		  << std::endl;
      }
      continue;
    }
    else {
      if(verbose) std::cout << "Found ParamHistFunc: " << param_func->GetName() << std::endl;

    }


    // Now, loop over the bins in this channel
    // To Do: Check that the index convention
    // still works for 2-d (ie matches the
    // convention in ParamHistFunc, etc)
    int num_bins = param_func->numBins();
  
    // Initialize the vector to the number of bins, allowing
    // us to skip gamma's if they are constant

    std::vector<BarlowCache> temp_cache( num_bins );
    bool channel_has_stat_uncertainty=false;


      RooRealSumPdf* base_sum_pdf = (RooRealSumPdf*)getSumPdfFromChannel( channelPdf );

      
      if( base_sum_pdf == NULL )  {
	std::cout << "Failed to find RooRealSumPdf in channel " <<  channel_name
		  << ", therefor skipping this channel for analytic uncertainty minimization"
		  << std::endl;
	channel_has_stat_uncertainty=false;
	break;
      }
      
      
      RooConstVar *zero = new RooConstVar("zero","zero",0.0);
      RooConstVar *one = new RooConstVar("one","one",1.0);
      RooCustomizer cust0(*((RooAbsArg*)base_sum_pdf),(channel_name+"cust0").c_str());
      cust0.replaceArg(*param_func,*zero);
      RooAbsPdf* sum_pdf_0 = (RooAbsPdf*)cust0.build(kTRUE);
      RooCustomizer cust1(*((RooAbsArg*)base_sum_pdf),(channel_name+"cust1").c_str());
      cust1.replaceArg(*param_func,*one);
      RooAbsPdf* sum_pdf_1 = (RooAbsPdf*)cust1.build(kTRUE);
      this->addOwnedComponents(RooArgSet(*sum_pdf_1, *sum_pdf_0));
      
      RooFIter sumIter(base_sum_pdf->funcList().fwdIterator());
      RooAbsArg *comp;
      int noStat=0;
      while((comp=sumIter.next()))
      {
        if(!(TString(comp->GetName()).Contains("StatUncert"))) noStat++;
      }
      //base_sum_pdf->forceNumInt();

    for( Int_t bin_index = 0; bin_index < num_bins; ++bin_index ) {

      // Create a cache object
      BarlowCache cache;

      // Get the gamma for this bin, and skip if it's constant
      RooRealVar* gamma_stat = &(param_func->getParameter(bin_index));
      if( gamma_stat->isConstant() ) {
	if(verbose) std::cout << "Ignoring constant gamma: " << gamma_stat->GetName() << std::endl;
	continue;
      }
      else {
        cache.hasStatUncert=true;
        cache.onlyStatUncert=false;
        if(noStat==0) cache.onlyStatUncert=true;
        channel_has_stat_uncertainty=true;
        cache.gamma = gamma_stat;
        _statUncertParams.insert( gamma_stat->GetName() );
      }

      // Store a snapshot of the bin center
      RooArgSet* bin_center = (RooArgSet*) param_func->get( bin_index )->snapshot();
      cache.bin_center = bin_center;
      cache.observables = obsSet;

      cache.binVolume = param_func->binVolume();

      // Delete this part, simply a comment
      RooArgList obs_list( *(cache.bin_center) );

      // Get the gamma's constraint term
      RooAbsReal* pois_mean = NULL;
      RooRealVar* tau = NULL;
      getStatUncertaintyConstraintTerm( &constraints, gamma_stat, pois_mean, tau );
      if( !tau || !pois_mean ) {
	std::cout << "Failed to find pois mean or tau parameter for " << gamma_stat->GetName() << std::endl;
      }
      else {
	if(verbose) std::cout << "Found pois mean and tau for parameter: " << gamma_stat->GetName()
			      << " tau: " << tau->GetName() << " " << tau->getVal()
			      << " pois_mean: " << pois_mean->GetName() << " " << pois_mean->getVal()
			      << std::endl;
      }

      cache.tau = tau;
      cache.nom_pois_mean = pois_mean;

      // Get the RooRealSumPdf
      //RooAbsPdf* sum_pdf = getSumPdfFromChannel( channelPdf );
      cache.sumPdf = base_sum_pdf;
      cache.sumPdf0 = sum_pdf_0;
      cache.sumPdf1 = sum_pdf_1;

      // And set the data value for this bin
      if( ChannelBinDataMap.find(channel_name) == ChannelBinDataMap.end() ) {
	std::cout << "Error: channel with name: " << channel_name
		  << " not found in BinDataMap" << std::endl;
	throw runtime_error("BinDataMap");
      }
      double nData = ChannelBinDataMap[channel_name].at(bin_index);
      cache.nData = nData;
      
      temp_cache.at(bin_index) = cache;
      //_barlowCache[channel_name].at(bin_index) = cache;

    } // End: Loop over bins
    
    if( channel_has_stat_uncertainty ) {
      std::cout << "Adding channel: " << channel_name
		<< " to the barlow cache" << std::endl;
      _barlowCache[channel_name] = temp_cache;
      /*std::vector<double> dummy0(temp_cache.size());
      _nu_b_vec[channel_name]=dummy0;
      std::vector<double> dummy1(temp_cache.size());
      _nu_b_stat_vec[channel_name]=dummy1;*/
      /*if (noStat==0)
      {
        cout << "All terms multiplied by MC stats. Setting nu_b to zero" << endl;
        for(int i=0; i < _nu_b_vec.size(); i++)
        {
          _nu_b_vec[channel_name][i]=0.0;
        }

      }*/


    }
    

  } // End: Loop over channels



  // Successfully initialized the cache
  // Printing some info
  /*
  std::map< std::string, std::vector< BarlowCache > >::iterator iter_cache;
  for( iter_cache = _barlowCache.begin(); iter_cache != _barlowCache.end(); ++iter_cache ) {
    
    std::string channel_name = (*iter_cache).first;
    std::vector< BarlowCache >& channel_cache = (*iter_cache).second;


    for( unsigned int i = 0; i < channel_cache.size(); ++i ) {
      BarlowCache& bin_cache = channel_cache.at(i);


      RooRealVar* gamma = bin_cache.gamma;
      RooRealVar* tau = bin_cache.tau;
      RooAbsReal* pois_mean = bin_cache.nom_pois_mean;
      RooAbsPdf* sum_pdf = (RooAbsPdf*) bin_cache.sumPdf;
      double binVolume = bin_cache.binVolume;


      if( !bin_cache.hasStatUncert ) {
	std::cout << "Barlow Cache for Channel: " << channel_name
		  << " Bin: " << i
		  << " NO STAT UNCERT" 
		  << std::endl;
      }
      else {
      std::cout << "Barlow Cache for Channel: " << channel_name
		<< " Bin: " << i
		<< " gamma: " << gamma->GetName()
		<< " tau: " << tau->GetName()
		<< " pois_mean: " << pois_mean->GetName()
		<< " sum_pdf: " << sum_pdf->GetName()
		<< " binVolume: " << binVolume
		<< std::endl;
      }

    }
  }
  */

}


<<<<<<< HEAD
//_____________________________________________________________________________
RooArgSet* RooStats::HistFactory::RooBarlowBeestonLL::getParameters(const RooArgSet* depList, Bool_t stripDisconnected) const {

  RooArgSet* allArgs = RooAbsArg::getParameters( depList, stripDisconnected );
=======
////////////////////////////////////////////////////////////////////////////////

bool RooStats::HistFactory::RooBarlowBeestonLL::getParameters(const RooArgSet* depList,
                                                              RooArgSet& outputSet,
                                                              bool stripDisconnected) const {
  bool errorInBaseCall = RooAbsArg::getParameters( depList, outputSet, stripDisconnected );
>>>>>>> ad1ddb85

  for (auto const& arg : outputSet) {

    // If there is a gamma in the name,
    // strip it from the list of dependencies

<<<<<<< HEAD
    allArgs->remove(*(allArgs->selectByName("*gamma_stat*")),kTRUE,kTRUE);
    // if( _statUncertParams.find(arg_name.c_str()) != _statUncertParams.end() ) {
    //   allArgs->remove( *arg, kTRUE );
    // }
=======
    if( _statUncertParams.find(arg->GetName()) != _statUncertParams.end() ) {
      outputSet.remove( *arg, true );
    }
>>>>>>> ad1ddb85

  }

  return errorInBaseCall || false;

}


/*
//_____________________________________________________________________________
const RooArgSet& RooStats::HistFactory::RooBarlowBeestonLL::bestFitParams() const 
{
  validateAbsMin() ;
  return _paramAbsMin ;
}


//_____________________________________________________________________________
const RooArgSet& RooStats::HistFactory::RooBarlowBeestonLL::bestFitObs() const 
{
  validateAbsMin() ;
  return _obsAbsMin ;
}
*/



//_____________________________________________________________________________
/*
RooAbsReal* RooStats::HistFactory::RooBarlowBeestonLL::createProfile(const RooArgSet& paramsOfInterest) 
{
  // Optimized implementation of createProfile for profile likelihoods.
  // Return profile of original function in terms of stated parameters 
  // of interest rather than profiling recursively.

  return nll().createProfile(paramsOfInterest) ;
}
*/


/*
void RooStats::HistFactory::RooBarlowBeestonLL::FactorizePdf(const RooArgSet &observables, RooAbsPdf &pdf, RooArgList &obsTerms, RooArgList &constraints) const {
  // utility function to factorize constraint terms from a pdf
  // (from G. Petrucciani)
  const std::type_info & id = typeid(pdf);
  if (id == typeid(RooProdPdf)) {
    RooProdPdf *prod = dynamic_cast<RooProdPdf *>(&pdf);
    RooArgList list(prod->pdfList());
    for (int i = 0, n = list.getSize(); i < n; ++i) {
      RooAbsPdf *pdfi = (RooAbsPdf *) list.at(i);
      FactorizePdf(observables, *pdfi, obsTerms, constraints);
    }
  } else if (id == typeid(RooSimultaneous) ) {    //|| id == typeid(RooSimultaneousOpt)) {
    RooSimultaneous *sim  = dynamic_cast<RooSimultaneous *>(&pdf);
    RooAbsCategoryLValue *cat = (RooAbsCategoryLValue *) sim->indexCat().Clone();
    for (int ic = 0, nc = cat->numBins((const char *)0); ic < nc; ++ic) {
      cat->setBin(ic);
      FactorizePdf(observables, *sim->getPdf(cat->getLabel()), obsTerms, constraints);
    }
    delete cat;
  } else if (pdf.dependsOn(observables)) {
    if (!obsTerms.contains(pdf)) obsTerms.add(pdf);
  } else {
    if (!constraints.contains(pdf)) constraints.add(pdf);
  }
}
*/                                         



//_____________________________________________________________________________
Double_t RooStats::HistFactory::RooBarlowBeestonLL::evaluate() const 
{ 

  /*
  // Loop over the cached bins and channels
  RooArgSet* channels = new RooArgSet();
  RooArgSet* channelsWithConstraints = new RooArgSet();
  RooStats::getChannelsFromModel( _pdf, channels, channelsWithConstraints );

  // Loop over channels
  TIterator* iter_channels = channelsWithConstraints->createIterator();
  RooAbsPdf* channelPdf=NULL;
  while(( channelPdf=(RooAbsPdf*)iter_channels->Next()  )) {
    std::string channel_name = channelPdf->GetName(); //RooStats::channelNameFromPdf( channelPdf );
  */

  // Loop over the channels (keys to the map)
  //clock_t time_before_setVal, time_after_setVal;
  std::map< std::string, std::vector< BarlowCache > >::iterator iter_cache;
  for( iter_cache = _barlowCache.begin(); iter_cache != _barlowCache.end(); ++iter_cache ) {
    
    std::string channel_name = (*iter_cache).first;
    std::vector< BarlowCache >& channel_cache = (*iter_cache).second;
    //std::vector< double >& nu_b_vec = _nu_b_vec[channel_name];
    //std::vector< double >& nu_b_stat_vec = _nu_b_stat_vec[channel_name];

    /* Slower way to find the channel vector:
    // Get the vector of bin uncertainty caches for this channel
    if( _barlowCache.find( channel_name ) == _barlowCache.end() ) {
      std::cout << "Error: channel: " << channel_name 
		<< " not found in barlow Cache" << std::endl; 
      throw runtime_error("Channel not in barlow cache");
    }

    std::vector< BarlowCache >& channel_cache = _barlowCache[ channel_name ];
    */

    // Loop over the bins in the cache
    // Set all gamma's to 0
    //std::vector<BarlowCache>::iterator BCacheIter;
    //std::vector<BarlowCache>::iterator BCacheEnd = channel_cache.end();
    //std::vector<double> test(channel_cache.size());
    //time_before_setVal=clock();  
    /*for( BCacheIter=channel_cache.begin(); BCacheIter != BCacheEnd; ++BCacheIter ) {
      BarlowCache& bin_cache = *BCacheIter;
      if( !bin_cache.hasStatUncert ) continue;
      if( bin_cache.onlyStatUncert ) continue;
      RooRealVar* gamma = bin_cache.gamma;
      gamma->setVal(0.0);
    }
    */
    //for( unsigned int i = 0; i < channel_cache.size(); ++i ) {
    //for( BCacheIter=channel_cache.begin(); BCacheIter != BCacheEnd; ++BCacheIter ) {
    for( unsigned int i = 0; i < channel_cache.size(); ++i ) {
      BarlowCache& bin_cache = channel_cache[i];
      if( !bin_cache.hasStatUncert ) continue;

      RooAbsPdf* sum_pdf = (RooAbsPdf*) bin_cache.sumPdf0;
      RooArgSet* obsSet = bin_cache.observables;
      double binVolume = bin_cache.binVolume;

      double nu_b=0.;
      bin_cache.SetBinCenter();
      if( !bin_cache.onlyStatUncert ){
        nu_b = sum_pdf->getVal(*obsSet)*sum_pdf->expectedEvents(*obsSet)*binVolume;
        //nu_b_vec[i] = nu_b;
        if(nu_b == 0.0) bin_cache.onlyStatUncert=true;
      }
        
    //}

    // Loop over the bins in the cache
    // Set all gamma's to 1
    //for( unsigned int i = 0; i < channel_cache.size(); ++i ) {
    /*for( BCacheIter=channel_cache.begin(); BCacheIter != BCacheEnd; ++BCacheIter ) {
      BarlowCache& bin_cache = *BCacheIter;
      //BarlowCache& bin_cache = channel_cache.at(i);
      if( !bin_cache.hasStatUncert ) continue;
      RooRealVar* gamma = bin_cache.gamma;
      gamma->setVal(1.0);
    }*/
      // for( unsigned int i = 0; i < channel_cache.size(); ++i ) {
      //BarlowCache& bin_cache = channel_cache[i];
      //if( !bin_cache.hasStatUncert ) continue;

      RooAbsPdf* sum_pdf1 = (RooAbsPdf*) bin_cache.sumPdf1;
     // RooArgSet* obsSet = bin_cache.observables;
      //double binVolume = bin_cache.binVolume;
      
      //bin_cache.SetBinCenter();
      double nu_b_stat = sum_pdf1->getVal(*obsSet)*sum_pdf1->expectedEvents(*obsSet)*binVolume - nu_b;
      //nu_b_stat_vec[i] = nu_b_stat;
    //}
    //time_after_setVal=clock();  
    
    // Done with the first loops.
    // Now evaluating the function

   // clock_t time_before_eval, time_after_eval;

    // Loop over the bins in the cache
    //time_before_eval=clock();
    //for( unsigned int i = 0; i < channel_cache.size(); ++i ) {
      
      //BarlowCache& bin_cache = channel_cache.at(i);

      //if( !bin_cache.hasStatUncert ) {
	//std::cout << "Bin: " << i << " of " << channel_cache.size() 
	//	  << " in channel: " << channel_name
	//	  << " doesn't have stat uncertainties" << std::endl;
//j	continue;
  //    }

      // Set the observable to the bin center
   //   bin_cache.SetBinCenter();

      // Get the cached objects
      RooRealVar* gamma = bin_cache.gamma;
      RooRealVar* tau = bin_cache.tau;
      RooAbsReal* pois_mean = bin_cache.nom_pois_mean;
      //RooAbsPdf* sum_pdf = (RooAbsPdf*) bin_cache.sumPdf;
      //RooArgSet* obsSet = bin_cache.observables;
      //double binVolume = bin_cache.binVolume;

      // Get the values necessary for
      // the analytic minimization
      //double nu_b = nu_b_vec.at(i);
      //double nu_b_stat = nu_b_stat_vec.at(i);

      double tau_val = tau->getVal();
      double nData = bin_cache.nData;
      double m_val = pois_mean->getVal();

      // Initialize the minimized value of gamma
      double gamma_hat_hat = 1.0;

      // Check that the quadratic term is > 0
      if(nu_b_stat > 0.00000001) {
	
	double A = nu_b_stat*nu_b_stat + tau_val*nu_b_stat;
	double B = nu_b*tau_val + nu_b*nu_b_stat - nData*nu_b_stat - m_val*nu_b_stat;
	double C = -1*m_val*nu_b;
	
	double discrim = B*B-4*A*C;
	
	if( discrim < 0 ) {
	  std::cout << "Warning: Discriminant (B*B - 4AC) < 0" << std::endl;
	  std::cout << "Warning: Taking B*B - 4*A*C == 0" << std::endl;
	  discrim=0;
	  //throw runtime_error("BarlowBeestonLL::evaluate() : B*B - 4AC < 0");
	}
	if( A <= 0 ) {
	  std::cout << "Warning: A <= 0" << std::endl;
	  throw runtime_error("BarlowBeestonLL::evaluate() : A < 0");
	}
	
	gamma_hat_hat = ( -1*B + TMath::Sqrt(discrim) ) / (2*A);
      }

      // If the quadratic term is 0, we simply
      // use a linear equation
      else {
	gamma_hat_hat = m_val/tau_val;
      }

      // Check for NAN
      if( TMath::IsNaN(gamma_hat_hat) ) { 
	std::cout << "ERROR: gamma hat hat is NAN" << std::endl;
	throw runtime_error("BarlowBeestonLL::evaluate() : gamma hat hat is NAN");
      }

      if( gamma_hat_hat <= 0 ) {
	std::cout << "WARNING: gamma hat hat <= 0.  Setting to 0" << std::endl;
	gamma_hat_hat = 0;
      }
      
      /*
      std::cout << "n: " << bin_cache.nData << " "
		<< "nu_stat: " << nu_b_stat << " "
		<< "nu: " << nu_b << " "
		<< "tau: " << tau->getVal() << " "
		<< "m: " << pois_mean->getVal() << " "
		<< "A: " << A << " "
		<< "B: " << B << " "
		<< "C: " << C << " "
		<< "gamma hat hat: " << gamma_hat_hat 
		<< std::endl;
      */

      gamma->setVal( gamma_hat_hat );

    }

    //time_after_eval=clock();

    //float time_setVal = ((float) time_after_setVal - (float) time_before_setVal) / ((float) CLOCKS_PER_SEC);
    //float time_eval   = ((float) time_after_eval - (float) time_before_eval) / ((float) CLOCKS_PER_SEC);

    /*
    std::cout << "Barlow timing for channel: " << channel_name
	      << " SetVal: " << time_setVal
	      << " Eval: " << time_eval
	      << std::endl;
    //8*/
  } 
    

  //std::cerr.precision(16);
  //std::cerr << _nll << std::endl;

  
  return _nll;

}



/*
//_____________________________________________________________________________
void RooStats::HistFactory::RooBarlowBeestonLL::validateAbsMin() const 
{
  // Check that parameters and likelihood value for 'best fit' are still valid. If not,
  // because the best fit has never been calculated, or because constant parameters have
  // changed value or parameters have changed const/float status, the minimum is recalculated

  // Check if constant status of any of the parameters have changed
  if (_absMinValid) {
    _piter->Reset() ;
    RooAbsArg* par ;
    while((par=(RooAbsArg*)_piter->Next())) {
      if (_paramFixed[par->GetName()] != par->isConstant()) {
	cxcoutI(Minimization) << "RooStats::HistFactory::RooBarlowBeestonLL::evaluate(" << GetName() << ") constant status of parameter " << par->GetName() << " has changed from " 
				<< (_paramFixed[par->GetName()]?"fixed":"floating") << " to " << (par->isConstant()?"fixed":"floating") 
				<< ", recalculating absolute minimum" << endl ;
	_absMinValid = kFALSE ;
	break ;
      }
    }
  }


  // If we don't have the absolute minimum w.r.t all observables, calculate that first
  if (!_absMinValid) {

    cxcoutI(Minimization) << "RooStats::HistFactory::RooBarlowBeestonLL::evaluate(" << GetName() << ") determining minimum likelihood for current configurations w.r.t all observable" << endl ;


    // Save current values of non-marginalized parameters
    RooArgSet* obsStart = (RooArgSet*) _obs.snapshot(kFALSE) ;

    // Start from previous global minimum 
    if (_paramAbsMin.getSize()>0) {
      const_cast<RooSetProxy&>(_par).assignValueOnly(_paramAbsMin) ;
    }
    if (_obsAbsMin.getSize()>0) {
      const_cast<RooSetProxy&>(_obs).assignValueOnly(_obsAbsMin) ;
    }

    // Find minimum with all observables floating
    const_cast<RooSetProxy&>(_obs).setAttribAll("Constant",kFALSE) ;  
    _minuit->migrad() ;

    // Save value and remember
    _absMin = _nll ;
    _absMinValid = kTRUE ;

    // Save parameter values at abs minimum as well
    _paramAbsMin.removeAll() ;

    // Only store non-constant parameters here!
    RooArgSet* tmp = (RooArgSet*) _par.selectByAttrib("Constant",kFALSE) ;
    _paramAbsMin.addClone(*tmp) ;
    delete tmp ;

    _obsAbsMin.addClone(_obs) ;

    // Save constant status of all parameters
    _piter->Reset() ;
    RooAbsArg* par ;
    while((par=(RooAbsArg*)_piter->Next())) {
      _paramFixed[par->GetName()] = par->isConstant() ;
    }
    
    if (dologI(Minimization)) {
      cxcoutI(Minimization) << "RooStats::HistFactory::RooBarlowBeestonLL::evaluate(" << GetName() << ") minimum found at (" ;

      RooAbsReal* arg ;
      Bool_t first=kTRUE ;
      _oiter->Reset() ;
      while ((arg=(RooAbsReal*)_oiter->Next())) {
	ccxcoutI(Minimization) << (first?"":", ") << arg->GetName() << "=" << arg->getVal() ;	
	first=kFALSE ;
      }      
      ccxcoutI(Minimization) << ")" << endl ;            
    }

    // Restore original parameter values
    const_cast<RooSetProxy&>(_obs) = *obsStart ;
    delete obsStart ;

  }
}
*/


//_____________________________________________________________________________
Bool_t RooStats::HistFactory::RooBarlowBeestonLL::redirectServersHook(const RooAbsCollection& /*newServerList*/, Bool_t /*mustReplaceAll*/, 
					 Bool_t /*nameChange*/, Bool_t /*isRecursive*/) 
{ 
  /*
  if (_minuit) {
    delete _minuit ;
    _minuit = 0 ;
  }
  */
  return kFALSE ;
} 

<|MERGE_RESOLUTION|>--- conflicted
+++ resolved
@@ -1,5 +1,5 @@
 // @(#)root/roostats:$Id$
-// Author: Kyle Cranmer, George Lewis 
+// Author: Kyle Cranmer, George Lewis
 /*************************************************************************
  * Copyright (C) 1995-2008, Rene Brun and Fons Rademakers.               *
  * All rights reserved.                                                  *
@@ -12,7 +12,7 @@
 //
 // BEGIN_HTML
 // Class RooBarlowBeestonLL implements the profile likelihood estimator for
-// a given likelihood and set of parameters of interest. The value return by 
+// a given likelihood and set of parameters of interest. The value return by
 // RooBarlowBeestonLL is the input likelihood nll minimized w.r.t all nuisance parameters
 // (which are all parameters except for those listed in the constructor) minus
 // the -log(L) of the best fit. Note that this function is slow to evaluate
@@ -23,12 +23,12 @@
 #include <stdexcept>
 #include <math.h>
 
-#include "Riostream.h" 
+#include "Riostream.h"
 
 #include "RooFit.h"
-#include "RooStats/HistFactory/RooBarlowBeestonLL.h" 
-#include "RooAbsReal.h" 
-#include "RooAbsData.h" 
+#include "RooStats/HistFactory/RooBarlowBeestonLL.h"
+#include "RooAbsReal.h"
+#include "RooAbsData.h"
 //#include "RooMinuit.h"
 #include "RooMsgService.h"
 #include "RooRealVar.h"
@@ -51,34 +51,34 @@
 
 using namespace std ;
 
-ClassImp(RooStats::HistFactory::RooBarlowBeestonLL) 
-
-
-//_____________________________________________________________________________ 
- RooStats::HistFactory::RooBarlowBeestonLL::RooBarlowBeestonLL() : 
-   RooAbsReal("RooBarlowBeestonLL","RooBarlowBeestonLL"), 
-   _nll(), 
-//   _obs("paramOfInterest","Parameters of interest",this), 
+ClassImp(RooStats::HistFactory::RooBarlowBeestonLL)
+
+
+//_____________________________________________________________________________
+ RooStats::HistFactory::RooBarlowBeestonLL::RooBarlowBeestonLL() :
+   RooAbsReal("RooBarlowBeestonLL","RooBarlowBeestonLL"),
+   _nll(),
+//   _obs("paramOfInterest","Parameters of interest",this),
 //  _par("nuisanceParam","Nuisance parameters",this,kFALSE,kFALSE),
   _pdf(NULL), _data(NULL)
-{ 
+{
   // this->_clientList.setHashTableSize(12007);
-  // Default constructor 
-  // Should only be used by proof. 
-  //  _piter = _par.createIterator() ; 
-  //  _oiter = _obs.createIterator() ; 
-} 
-
-
-//_____________________________________________________________________________
-RooStats::HistFactory::RooBarlowBeestonLL::RooBarlowBeestonLL(const char *name, const char *title, 
+  // Default constructor
+  // Should only be used by proof.
+  //  _piter = _par.createIterator() ;
+  //  _oiter = _obs.createIterator() ;
+}
+
+
+//_____________________________________________________________________________
+RooStats::HistFactory::RooBarlowBeestonLL::RooBarlowBeestonLL(const char *name, const char *title,
 				       RooAbsReal& nllIn /*, const RooArgSet& observables*/) :
-  RooAbsReal(name,title), 
+  RooAbsReal(name,title),
   _nll("input","-log(L) function",this,nllIn),
   //  _obs("paramOfInterest","Parameters of interest",this),
   //  _par("nuisanceParam","Nuisance parameters",this,kFALSE,kFALSE),
   _pdf(NULL), _data(NULL)
-{ 
+{
   //    this->_clientList.setHashTableSize(12007);
   // Constructor of profile likelihood given input likelihood nll w.r.t
   // the given set of variables. The input log likelihood is minimized w.r.t
@@ -99,19 +99,19 @@
   _piter = _par.createIterator() ;
   _oiter = _obs.createIterator() ;
   */
-} 
-
-
-
-//_____________________________________________________________________________
-RooStats::HistFactory::RooBarlowBeestonLL::RooBarlowBeestonLL(const RooBarlowBeestonLL& other, const char* name) :  
-  RooAbsReal(other,name), 
+}
+
+
+
+//_____________________________________________________________________________
+RooStats::HistFactory::RooBarlowBeestonLL::RooBarlowBeestonLL(const RooBarlowBeestonLL& other, const char* name) :
+  RooAbsReal(other,name),
   _nll("nll",this,other._nll),
   //  _obs("obs",this,other._obs),
   //  _par("par",this,other._par),
   _pdf(NULL), _data(NULL),
   _paramFixed(other._paramFixed)
-{ 
+{
   //    this->_clientList.setHashTableSize(12007);
   // Copy constructor
 
@@ -120,8 +120,8 @@
 
   // _paramAbsMin.addClone(other._paramAbsMin) ;
   // _obsAbsMin.addClone(other._obsAbsMin) ;
-    
-} 
+
+}
 
 
 
@@ -135,7 +135,7 @@
   //   delete _minuit ;
   // }
 
-  
+
   //delete _piter ;
   //delete _oiter ;
 }
@@ -160,11 +160,11 @@
 
   if(!_data) {
     std::cout << "Error: Must initialize data before initializing cache" << std::endl;
-    throw std::runtime_error("Uninitialized Data");    
+    throw std::runtime_error("Uninitialized Data");
   }
   if(!_pdf) {
     std::cout << "Error: Must initialize model pdf before initializing cache" << std::endl;
-    throw std::runtime_error("Uninitialized model pdf");    
+    throw std::runtime_error("Uninitialized model pdf");
   }
 
   // Get the data bin values for all channels and bins
@@ -194,7 +194,7 @@
   RooArgSet* channelsWithConstraints = new RooArgSet();
   getChannelsFromModel( _pdf, channels, channelsWithConstraints );
   */
-  
+
   // Loop over the channels
   RooSimultaneous* simPdf = (RooSimultaneous*) _pdf;
   RooCategory* channelCat = (RooCategory*) (&simPdf->indexCat());
@@ -203,13 +203,13 @@
   while((tt=(RooCatType*) iter->Next())) {
     /*
       std::string ChannelName = tt->GetName();
-      
+
       HHChannel_hh_edit
-      
+
       TIterator* iter_channels = channelsWithConstraints->createIterator();
       RooAbsPdf* channelPdf=NULL;
       while(( channelPdf=(RooAbsPdf*)iter_channels->Next()  )) {
-      
+
       std::string channel_name = RooStats::channelNameFromPdf( channelPdf );
     */
 
@@ -241,7 +241,7 @@
     // still works for 2-d (ie matches the
     // convention in ParamHistFunc, etc)
     int num_bins = param_func->numBins();
-  
+
     // Initialize the vector to the number of bins, allowing
     // us to skip gamma's if they are constant
 
@@ -251,7 +251,7 @@
 
       RooRealSumPdf* base_sum_pdf = (RooRealSumPdf*)getSumPdfFromChannel( channelPdf );
 
-      
+
       if( base_sum_pdf == NULL )  {
 	std::cout << "Failed to find RooRealSumPdf in channel " <<  channel_name
 		  << ", therefor skipping this channel for analytic uncertainty minimization"
@@ -259,8 +259,8 @@
 	channel_has_stat_uncertainty=false;
 	break;
       }
-      
-      
+
+
       RooConstVar *zero = new RooConstVar("zero","zero",0.0);
       RooConstVar *one = new RooConstVar("one","one",1.0);
       RooCustomizer cust0(*((RooAbsArg*)base_sum_pdf),(channel_name+"cust0").c_str());
@@ -270,7 +270,7 @@
       cust1.replaceArg(*param_func,*one);
       RooAbsPdf* sum_pdf_1 = (RooAbsPdf*)cust1.build(kTRUE);
       this->addOwnedComponents(RooArgSet(*sum_pdf_1, *sum_pdf_0));
-      
+
       RooFIter sumIter(base_sum_pdf->funcList().fwdIterator());
       RooAbsArg *comp;
       int noStat=0;
@@ -341,12 +341,12 @@
       }
       double nData = ChannelBinDataMap[channel_name].at(bin_index);
       cache.nData = nData;
-      
+
       temp_cache.at(bin_index) = cache;
       //_barlowCache[channel_name].at(bin_index) = cache;
 
     } // End: Loop over bins
-    
+
     if( channel_has_stat_uncertainty ) {
       std::cout << "Adding channel: " << channel_name
 		<< " to the barlow cache" << std::endl;
@@ -367,7 +367,7 @@
 
 
     }
-    
+
 
   } // End: Loop over channels
 
@@ -378,7 +378,7 @@
   /*
   std::map< std::string, std::vector< BarlowCache > >::iterator iter_cache;
   for( iter_cache = _barlowCache.begin(); iter_cache != _barlowCache.end(); ++iter_cache ) {
-    
+
     std::string channel_name = (*iter_cache).first;
     std::vector< BarlowCache >& channel_cache = (*iter_cache).second;
 
@@ -397,7 +397,7 @@
       if( !bin_cache.hasStatUncert ) {
 	std::cout << "Barlow Cache for Channel: " << channel_name
 		  << " Bin: " << i
-		  << " NO STAT UNCERT" 
+		  << " NO STAT UNCERT"
 		  << std::endl;
       }
       else {
@@ -418,35 +418,21 @@
 }
 
 
-<<<<<<< HEAD
-//_____________________________________________________________________________
-RooArgSet* RooStats::HistFactory::RooBarlowBeestonLL::getParameters(const RooArgSet* depList, Bool_t stripDisconnected) const {
-
-  RooArgSet* allArgs = RooAbsArg::getParameters( depList, stripDisconnected );
-=======
 ////////////////////////////////////////////////////////////////////////////////
 
 bool RooStats::HistFactory::RooBarlowBeestonLL::getParameters(const RooArgSet* depList,
                                                               RooArgSet& outputSet,
                                                               bool stripDisconnected) const {
   bool errorInBaseCall = RooAbsArg::getParameters( depList, outputSet, stripDisconnected );
->>>>>>> ad1ddb85
 
   for (auto const& arg : outputSet) {
 
     // If there is a gamma in the name,
     // strip it from the list of dependencies
 
-<<<<<<< HEAD
-    allArgs->remove(*(allArgs->selectByName("*gamma_stat*")),kTRUE,kTRUE);
-    // if( _statUncertParams.find(arg_name.c_str()) != _statUncertParams.end() ) {
-    //   allArgs->remove( *arg, kTRUE );
-    // }
-=======
     if( _statUncertParams.find(arg->GetName()) != _statUncertParams.end() ) {
       outputSet.remove( *arg, true );
     }
->>>>>>> ad1ddb85
 
   }
 
@@ -457,7 +443,7 @@
 
 /*
 //_____________________________________________________________________________
-const RooArgSet& RooStats::HistFactory::RooBarlowBeestonLL::bestFitParams() const 
+const RooArgSet& RooStats::HistFactory::RooBarlowBeestonLL::bestFitParams() const
 {
   validateAbsMin() ;
   return _paramAbsMin ;
@@ -465,7 +451,7 @@
 
 
 //_____________________________________________________________________________
-const RooArgSet& RooStats::HistFactory::RooBarlowBeestonLL::bestFitObs() const 
+const RooArgSet& RooStats::HistFactory::RooBarlowBeestonLL::bestFitObs() const
 {
   validateAbsMin() ;
   return _obsAbsMin ;
@@ -476,10 +462,10 @@
 
 //_____________________________________________________________________________
 /*
-RooAbsReal* RooStats::HistFactory::RooBarlowBeestonLL::createProfile(const RooArgSet& paramsOfInterest) 
+RooAbsReal* RooStats::HistFactory::RooBarlowBeestonLL::createProfile(const RooArgSet& paramsOfInterest)
 {
   // Optimized implementation of createProfile for profile likelihoods.
-  // Return profile of original function in terms of stated parameters 
+  // Return profile of original function in terms of stated parameters
   // of interest rather than profiling recursively.
 
   return nll().createProfile(paramsOfInterest) ;
@@ -513,13 +499,13 @@
     if (!constraints.contains(pdf)) constraints.add(pdf);
   }
 }
-*/                                         
-
-
-
-//_____________________________________________________________________________
-Double_t RooStats::HistFactory::RooBarlowBeestonLL::evaluate() const 
-{ 
+*/
+
+
+
+//_____________________________________________________________________________
+Double_t RooStats::HistFactory::RooBarlowBeestonLL::evaluate() const
+{
 
   /*
   // Loop over the cached bins and channels
@@ -538,7 +524,7 @@
   //clock_t time_before_setVal, time_after_setVal;
   std::map< std::string, std::vector< BarlowCache > >::iterator iter_cache;
   for( iter_cache = _barlowCache.begin(); iter_cache != _barlowCache.end(); ++iter_cache ) {
-    
+
     std::string channel_name = (*iter_cache).first;
     std::vector< BarlowCache >& channel_cache = (*iter_cache).second;
     //std::vector< double >& nu_b_vec = _nu_b_vec[channel_name];
@@ -547,8 +533,8 @@
     /* Slower way to find the channel vector:
     // Get the vector of bin uncertainty caches for this channel
     if( _barlowCache.find( channel_name ) == _barlowCache.end() ) {
-      std::cout << "Error: channel: " << channel_name 
-		<< " not found in barlow Cache" << std::endl; 
+      std::cout << "Error: channel: " << channel_name
+		<< " not found in barlow Cache" << std::endl;
       throw runtime_error("Channel not in barlow cache");
     }
 
@@ -560,7 +546,7 @@
     //std::vector<BarlowCache>::iterator BCacheIter;
     //std::vector<BarlowCache>::iterator BCacheEnd = channel_cache.end();
     //std::vector<double> test(channel_cache.size());
-    //time_before_setVal=clock();  
+    //time_before_setVal=clock();
     /*for( BCacheIter=channel_cache.begin(); BCacheIter != BCacheEnd; ++BCacheIter ) {
       BarlowCache& bin_cache = *BCacheIter;
       if( !bin_cache.hasStatUncert ) continue;
@@ -586,7 +572,7 @@
         //nu_b_vec[i] = nu_b;
         if(nu_b == 0.0) bin_cache.onlyStatUncert=true;
       }
-        
+
     //}
 
     // Loop over the bins in the cache
@@ -606,13 +592,13 @@
       RooAbsPdf* sum_pdf1 = (RooAbsPdf*) bin_cache.sumPdf1;
      // RooArgSet* obsSet = bin_cache.observables;
       //double binVolume = bin_cache.binVolume;
-      
+
       //bin_cache.SetBinCenter();
       double nu_b_stat = sum_pdf1->getVal(*obsSet)*sum_pdf1->expectedEvents(*obsSet)*binVolume - nu_b;
       //nu_b_stat_vec[i] = nu_b_stat;
     //}
-    //time_after_setVal=clock();  
-    
+    //time_after_setVal=clock();
+
     // Done with the first loops.
     // Now evaluating the function
 
@@ -621,11 +607,11 @@
     // Loop over the bins in the cache
     //time_before_eval=clock();
     //for( unsigned int i = 0; i < channel_cache.size(); ++i ) {
-      
+
       //BarlowCache& bin_cache = channel_cache.at(i);
 
       //if( !bin_cache.hasStatUncert ) {
-	//std::cout << "Bin: " << i << " of " << channel_cache.size() 
+	//std::cout << "Bin: " << i << " of " << channel_cache.size()
 	//	  << " in channel: " << channel_name
 	//	  << " doesn't have stat uncertainties" << std::endl;
 //j	continue;
@@ -656,13 +642,13 @@
 
       // Check that the quadratic term is > 0
       if(nu_b_stat > 0.00000001) {
-	
+
 	double A = nu_b_stat*nu_b_stat + tau_val*nu_b_stat;
 	double B = nu_b*tau_val + nu_b*nu_b_stat - nData*nu_b_stat - m_val*nu_b_stat;
 	double C = -1*m_val*nu_b;
-	
+
 	double discrim = B*B-4*A*C;
-	
+
 	if( discrim < 0 ) {
 	  std::cout << "Warning: Discriminant (B*B - 4AC) < 0" << std::endl;
 	  std::cout << "Warning: Taking B*B - 4*A*C == 0" << std::endl;
@@ -673,7 +659,7 @@
 	  std::cout << "Warning: A <= 0" << std::endl;
 	  throw runtime_error("BarlowBeestonLL::evaluate() : A < 0");
 	}
-	
+
 	gamma_hat_hat = ( -1*B + TMath::Sqrt(discrim) ) / (2*A);
       }
 
@@ -684,7 +670,7 @@
       }
 
       // Check for NAN
-      if( TMath::IsNaN(gamma_hat_hat) ) { 
+      if( TMath::IsNaN(gamma_hat_hat) ) {
 	std::cout << "ERROR: gamma hat hat is NAN" << std::endl;
 	throw runtime_error("BarlowBeestonLL::evaluate() : gamma hat hat is NAN");
       }
@@ -693,7 +679,7 @@
 	std::cout << "WARNING: gamma hat hat <= 0.  Setting to 0" << std::endl;
 	gamma_hat_hat = 0;
       }
-      
+
       /*
       std::cout << "n: " << bin_cache.nData << " "
 		<< "nu_stat: " << nu_b_stat << " "
@@ -703,7 +689,7 @@
 		<< "A: " << A << " "
 		<< "B: " << B << " "
 		<< "C: " << C << " "
-		<< "gamma hat hat: " << gamma_hat_hat 
+		<< "gamma hat hat: " << gamma_hat_hat
 		<< std::endl;
       */
 
@@ -722,13 +708,13 @@
 	      << " Eval: " << time_eval
 	      << std::endl;
     //8*/
-  } 
-    
+  }
+
 
   //std::cerr.precision(16);
   //std::cerr << _nll << std::endl;
 
-  
+
   return _nll;
 
 }
@@ -737,7 +723,7 @@
 
 /*
 //_____________________________________________________________________________
-void RooStats::HistFactory::RooBarlowBeestonLL::validateAbsMin() const 
+void RooStats::HistFactory::RooBarlowBeestonLL::validateAbsMin() const
 {
   // Check that parameters and likelihood value for 'best fit' are still valid. If not,
   // because the best fit has never been calculated, or because constant parameters have
@@ -749,8 +735,8 @@
     RooAbsArg* par ;
     while((par=(RooAbsArg*)_piter->Next())) {
       if (_paramFixed[par->GetName()] != par->isConstant()) {
-	cxcoutI(Minimization) << "RooStats::HistFactory::RooBarlowBeestonLL::evaluate(" << GetName() << ") constant status of parameter " << par->GetName() << " has changed from " 
-				<< (_paramFixed[par->GetName()]?"fixed":"floating") << " to " << (par->isConstant()?"fixed":"floating") 
+	cxcoutI(Minimization) << "RooStats::HistFactory::RooBarlowBeestonLL::evaluate(" << GetName() << ") constant status of parameter " << par->GetName() << " has changed from "
+				<< (_paramFixed[par->GetName()]?"fixed":"floating") << " to " << (par->isConstant()?"fixed":"floating")
 				<< ", recalculating absolute minimum" << endl ;
 	_absMinValid = kFALSE ;
 	break ;
@@ -768,7 +754,7 @@
     // Save current values of non-marginalized parameters
     RooArgSet* obsStart = (RooArgSet*) _obs.snapshot(kFALSE) ;
 
-    // Start from previous global minimum 
+    // Start from previous global minimum
     if (_paramAbsMin.getSize()>0) {
       const_cast<RooSetProxy&>(_par).assignValueOnly(_paramAbsMin) ;
     }
@@ -777,7 +763,7 @@
     }
 
     // Find minimum with all observables floating
-    const_cast<RooSetProxy&>(_obs).setAttribAll("Constant",kFALSE) ;  
+    const_cast<RooSetProxy&>(_obs).setAttribAll("Constant",kFALSE) ;
     _minuit->migrad() ;
 
     // Save value and remember
@@ -800,7 +786,7 @@
     while((par=(RooAbsArg*)_piter->Next())) {
       _paramFixed[par->GetName()] = par->isConstant() ;
     }
-    
+
     if (dologI(Minimization)) {
       cxcoutI(Minimization) << "RooStats::HistFactory::RooBarlowBeestonLL::evaluate(" << GetName() << ") minimum found at (" ;
 
@@ -808,10 +794,10 @@
       Bool_t first=kTRUE ;
       _oiter->Reset() ;
       while ((arg=(RooAbsReal*)_oiter->Next())) {
-	ccxcoutI(Minimization) << (first?"":", ") << arg->GetName() << "=" << arg->getVal() ;	
+	ccxcoutI(Minimization) << (first?"":", ") << arg->GetName() << "=" << arg->getVal() ;
 	first=kFALSE ;
-      }      
-      ccxcoutI(Minimization) << ")" << endl ;            
+      }
+      ccxcoutI(Minimization) << ")" << endl ;
     }
 
     // Restore original parameter values
@@ -824,9 +810,9 @@
 
 
 //_____________________________________________________________________________
-Bool_t RooStats::HistFactory::RooBarlowBeestonLL::redirectServersHook(const RooAbsCollection& /*newServerList*/, Bool_t /*mustReplaceAll*/, 
-					 Bool_t /*nameChange*/, Bool_t /*isRecursive*/) 
-{ 
+Bool_t RooStats::HistFactory::RooBarlowBeestonLL::redirectServersHook(const RooAbsCollection& /*newServerList*/, Bool_t /*mustReplaceAll*/,
+					 Bool_t /*nameChange*/, Bool_t /*isRecursive*/)
+{
   /*
   if (_minuit) {
     delete _minuit ;
@@ -834,5 +820,4 @@
   }
   */
   return kFALSE ;
-} 
-
+}