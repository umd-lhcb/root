--- conflicted
+++ resolved
@@ -204,8 +204,6 @@
                     DEPENDS build/unix/module.modulemap
                     COMMAND ${CMAKE_COMMAND} -E copy ${CMAKE_SOURCE_DIR}/build/unix/module.modulemap ${CMAKE_BINARY_DIR}/include/module.modulemap
                     )
-<<<<<<< HEAD
-=======
   get_property(__modulemap_extra_content GLOBAL PROPERTY ROOT_CXXMODULES_EXTRA_MODULEMAP_CONTENT)
   string(REPLACE ";" "" __modulemap_extra_content "module ROOT {\\n ${__modulemap_extra_content} \\n }")
   add_custom_command(TARGET copymodulemap POST_BUILD
@@ -213,7 +211,6 @@
                      VERBATIM
                     )
   add_dependencies(move_headers copymodulemap)
->>>>>>> f37d9e16
 endif(cxxmodules)
 
 #---hsimple.root---------(use the executable for clearer dependencies and proper return code)---
